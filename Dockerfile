# parameters
ARG REPO_NAME="dt-firmware-upgrade"
ARG DESCRIPTION="Runs on a Duckietown device to update components' firmware"
ARG MAINTAINER="Andrea F. Daniele (afdaniele@duckietown.com)"
# pick an icon from: https://fontawesome.com/v4.7.0/icons/
ARG ICON="life-ring"

# ==================================================>
# ==> Do not change the code below this line
<<<<<<< HEAD
ARG ARCH=arm64v8
ARG DISTRO=ente
ARG BASE_TAG=${DISTRO}-${ARCH}
=======
ARG ARCH
ARG DISTRO=daffy
ARG DOCKER_REGISTRY=docker.io
>>>>>>> 8d4c9235
ARG BASE_IMAGE=dt-commons
ARG BASE_TAG=${DISTRO}-${ARCH}
ARG LAUNCHER=default

# define base image
FROM ${DOCKER_REGISTRY}/duckietown/${BASE_IMAGE}:${BASE_TAG} as base

# recall all arguments
ARG DISTRO
ARG REPO_NAME
ARG DESCRIPTION
ARG MAINTAINER
ARG ICON
ARG BASE_TAG
ARG BASE_IMAGE
ARG LAUNCHER
# - buildkit
ARG TARGETPLATFORM
ARG TARGETOS
ARG TARGETARCH
ARG TARGETVARIANT

# check build arguments
RUN dt-build-env-check "${REPO_NAME}" "${MAINTAINER}" "${DESCRIPTION}"

# define/create repository path
ARG REPO_PATH="${SOURCE_DIR}/${REPO_NAME}"
ARG LAUNCH_PATH="${LAUNCH_DIR}/${REPO_NAME}"
RUN mkdir -p "${REPO_PATH}" "${LAUNCH_PATH}"
WORKDIR "${REPO_PATH}"

# keep some arguments as environment variables
ENV DT_MODULE_TYPE="${REPO_NAME}" \
    DT_MODULE_DESCRIPTION="${DESCRIPTION}" \
    DT_MODULE_ICON="${ICON}" \
    DT_MAINTAINER="${MAINTAINER}" \
    DT_REPO_PATH="${REPO_PATH}" \
    DT_LAUNCH_PATH="${LAUNCH_PATH}" \
    DT_LAUNCHER="${LAUNCHER}"

# install apt dependencies
COPY ./dependencies-apt.txt "${REPO_PATH}/"
RUN dt-apt-install ${REPO_PATH}/dependencies-apt.txt

# install python3 dependencies
ARG PIP_INDEX_URL="https://pypi.org/simple/"
ENV PIP_INDEX_URL=${PIP_INDEX_URL}
COPY ./dependencies-py3.* "${REPO_PATH}/"
RUN dt-pip3-install "${REPO_PATH}/dependencies-py3.*"

# copy the source code
COPY ./packages "${REPO_PATH}/packages"

# install launcher scripts
COPY ./launchers/. "${LAUNCH_PATH}/"
RUN dt-install-launchers "${LAUNCH_PATH}"

# define default command
CMD ["bash", "-c", "dt-launcher-${DT_LAUNCHER}"]

# store module metadata
LABEL org.duckietown.label.module.type="${REPO_NAME}" \
    org.duckietown.label.module.description="${DESCRIPTION}" \
    org.duckietown.label.module.icon="${ICON}" \
    org.duckietown.label.platform.os="${TARGETOS}" \
    org.duckietown.label.platform.architecture="${TARGETARCH}" \
    org.duckietown.label.platform.variant="${TARGETVARIANT}" \
    org.duckietown.label.code.location="${REPO_PATH}" \
    org.duckietown.label.code.version.distro="${DISTRO}" \
    org.duckietown.label.base.image="${BASE_IMAGE}" \
    org.duckietown.label.base.tag="${BASE_TAG}" \
    org.duckietown.label.maintainer="${MAINTAINER}"
# <== Do not change the code above this line
# <==================================================

# copy binaries
COPY ./assets/bin/${ARCH}/. /usr/local/bin/

# copy duckiebattery drivers
FROM ${DOCKER_REGISTRY}/duckietown/dt-device-health:${BASE_TAG} as dt-device-health
FROM base
COPY --from=dt-device-health \
    "${SOURCE_DIR}/dt-device-health/packages/battery_drivers" \
    "${SOURCE_DIR}/dt-device-health/packages/battery_drivers"

COPY --from=dt-device-health \
    "${SOURCE_DIR}/dt-device-health/dependencies-*" \
    "${SOURCE_DIR}/dt-device-health/"

# install APT and python3 -m pip dependencies from dt-device-health
RUN dt-apt-install ${SOURCE_DIR}/dt-device-health/dependencies-apt.txt
RUN dt-pip3-install "${SOURCE_DIR}/dt-device-health/dependencies-py3.*"<|MERGE_RESOLUTION|>--- conflicted
+++ resolved
@@ -7,15 +7,9 @@
 
 # ==================================================>
 # ==> Do not change the code below this line
-<<<<<<< HEAD
-ARG ARCH=arm64v8
+ARG ARCH
 ARG DISTRO=ente
-ARG BASE_TAG=${DISTRO}-${ARCH}
-=======
-ARG ARCH
-ARG DISTRO=daffy
 ARG DOCKER_REGISTRY=docker.io
->>>>>>> 8d4c9235
 ARG BASE_IMAGE=dt-commons
 ARG BASE_TAG=${DISTRO}-${ARCH}
 ARG LAUNCHER=default
